--- conflicted
+++ resolved
@@ -16,12 +16,9 @@
 
 **Meek2017**{:#b:Meek2017}: Elijah Meeks: *D3.js in Action*. Manning, 2017, <https://www.manning.com/books/d3js-in-action-second-edition>. *A comprehensive guide to the D3 visualization framework.*
 
-<<<<<<< HEAD
 **Mori2012**{:#b:Mori2012}: Andrew Morin and Jennifer Urban AND Piotr Sliz: "A Quick Guide to Software Licensing for the Scientist-Programmer". *PLoS Computational Biology*, 8(7), Jul 2012, <https://doi.org/10.1371/journal.pcbi.1002598>. *A short introduction to software licensing for non-specialists.*
 
-**Wils2018}**{:#b:Wils2018}}: Greg Wilson: *Teaching Tech Together*. Lulu.com, 2018, <http://teachtogether.tech>. *How to create and deliver lessons that work and build a teaching community around them.*
-=======
 **Wils2018**{:#b:Wils2018}: Greg Wilson: *Teaching Tech Together*. Lulu.com, 2018, <http://teachtogether.tech>. *How to create and deliver lessons that work and build a teaching community around them.*
->>>>>>> 31be480f
+
 
 {% include links.md %}