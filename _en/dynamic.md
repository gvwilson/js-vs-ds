---
permalink: "/en/dynamic/"
title: "Dynamic Pages"
questions:
- "What JavaScript libraries should I use to create a web pages?"
- "How can I use them to create basic HTML elements?"
- "How can I style those pages?"
- "How can I mix my JavaScript with HTML?"
- "How can I create reusable components for building web pages?"
- "How can separate my code into multiple files to make it more manageable?"
keypoints:
- "Older dynamic web sites generated pages on the server."
- "Newer dynamic web sites generate pages in the client."
- "React is a JavaScript library for client-side page generation that represents HTML elements as function calls."
- "React replaces page elements with dynamically-generated content in memory (not on disk)."
- "React functions can be customized with elements."
- "JSX translates HTML into React function calls so that HTML and JavaScript can be mixed freely."
- "Use Babel to translate JSX into JavaScript in the browser."
- "Define new React components with a pseudo-HTML element and a corresponding function."
- "Attributes to pseudo-HTML are passed to the JavaScript function as a `props` object."
---

In the beginning,
people created HTML pages by typing them in (just as we have been doing).
They quickly realized that a lot of pages share a lot of content:
navigation menus, contact info, and so on.
The nearly universal response was to create a [template](../gloss/#g:template)
and embed commands to include other snippets of HTML (like headers)
and loop over data structures to create lists and tables.
This is called [server-side page generation](../gloss/#g:server-side-page-generation):
the HTML is generated on the [server](../gloss/#g:server),
and it was popular because that's where the data was,
and that was the only place complex code could be run.
(This tutorial uses a templating tool called [Jekyll][jekyll].
It's clumsy and limited, but it's the default on [GitHub][github].)

Server-side generation can be done statically or dynamically,
i.e.,
pages can be compiled once, stored on disk, and served thereafter,
or each page can be recompiled whenever it's needed
(which makes it easy to include dynamic elements like today's top news story):

<figure id="f:dynamic-alternatives">
  <figcaption>Page Generation Alternatives</figcaption>
  <img src="../../files/dynamic-alternatives.svg" />
</figure>

As browsers and JavaScript became more powerful,
the balance shifted toward [client-side page generation](../gloss/#g:client-side-page-generation).
In this model,
the browser fetches data from one or more servers
<<<<<<< HEAD
and feeds that data to a JavaScript library that generate HTML in the browser for display.
=======
and feeds that data to a JavaScript library that generates HTML in the browser for display.
>>>>>>> ab2d878e
This allows the [client](../gloss/#g:client) to decide how best to render data,
which is increasingly important as phones and tablets take over
from desktop and laptop computers.
It also moves the computational burden off the server
and onto the client device,
which lowers the cost of providing data.

Many, many JavaScript frameworks for client-side page generation have been created,
and more are probably being developed right now.
We have chosen [React][react] because it is freely available,
Widely used,
well documented,
simpler than many alternatives,
and has a cool logo.
Its central design principles are:

1. Page creators use functions to describe the HTML they want.
2. They then let React decide which functions to run when data changes.

We will show how to use it in pure JavaScript,
then introduce a tool called JSX that simplifies things.

## Hello, World {#s:dynamic-hello}

Let's begin by saying hello:

```html
<!DOCTYPE html>
<html>
  <head>
    <meta charset="utf-8">
    <title>Hello React</title>
    <script src="https://fb.me/react-15.0.1.js"></script>
    <script src="https://fb.me/react-dom-15.0.1.js"></script>
  </head>
  <body>
    <div id="app">
      <!-- this is filled in -->
    </div>
    <script>
      ReactDOM.render(
        React.DOM.h1(null, "Hello React"),
        document.getElementById("app")
      )
    </script>
  </body>
</html>
```
{: title="src/dynamic/hello-react.html"}

The `head` of the page loads two React libraries from the web;
we will use locally-installed libraries later.
The `body` contains a `div` with an ID to make it findable.
When our script runs,
React will put the HTML it generates into this `div`.

The script itself create an `h1` with the text "Hello, React" using `React.DOM.h1`,
then finds the document element whose ID is `"app"`
and uses `ReactDOM.render` to insert the former into the latter.
This alters the representation of the page in memory,
not the source of the page on disk;
if we want to inspect the HTML,
we have to do so in the browser.
Finally,
we put the script at the bottom of the page
so that the browser will have turned the HTML into a DOM tree in memory
before the script runs.
We will come back and fix this later.

> **Inspection Tools**
>
> If you are using the Firefox browser,
> you can open the developer tools pane by going to the main menu
> and selecting `Tools... Web Developer... Toggle Tools`.
> A tabbed display will open in the bottom of your page;
> choose `Inspector` to view the content of your page and page's CSS.
> As you move your mouse around the page itself,
> corresponding structural elements will be highlighted.
> It's actually pretty cool...

The first parameter to `React.DOM.h1` is `null` in the example above,
but it can more generally be an object that specifies
the attributes we want the newly-created node to have.
There are a few quirks in this---for example,
we have to use `fontStyle` rather than `font-style`
so that the attribute object's keys look like legal JavaScript variables---but
the mechanism is surprisingly easy to use:

```html
  <body>
    <div id="app"></div>
    <script>
      const attributes = {
        'style': {
          'background': 'pink',
          'fontStyle': 'italic'
        }
      }
      ReactDOM.render(
        React.DOM.h1(attributes, "Hello Stylish"),
        document.getElementById("app")
      )
    </script>
  </body>
```
{: title="src/dynamic/stylish.html"}

## JSX {#s:dynamic-jsx}

Writing nested functions is a clumsy way to write HTML,
so most React programmers use a tool called [JSX][jsx]
that translates HTML into JavaScript function calls.
And yes,
those JavaScript function calls then produce HTML---it's a funny world.
Here's an example:

```html
<!DOCTYPE html>
<html>
  <head>
    <meta charset="utf-8">
    <title>Hello JSX</title>
    <script src="https://fb.me/react-15.0.1.js"></script>
    <script src="https://fb.me/react-dom-15.0.1.js"></script>
    <script src="https://unpkg.com/babel-standalone@6/babel.js"></script>
  </head>
  <body>
    <div id="app"></div>
    <script type="text/babel">
      ReactDOM.render(
        <h1>Hello JSX</h1>,
        document.getElementById('app')
      )
    </script>
  </body>
</html>
```
{: title="src/dynamic/hello-jsx.html"}

Along with the two React libraries,
this page includes a tool called [Babel][babel]
to translate a mixed of HTML and JavaScript into pure JavaScript.
To trigger translation,
we add the attribute `type="text/babel"` to the `script` tag.

Why bother?
Because as the example above shows,
it allows us to write `<h1>Hello JSX</h1>` instead of calling a function.
More generally,
JSX lets us put JavaScript inside our HTML (inside our JavaScript (inside our HTML)),
so we can (for example) use `map` to turn a list of strings into an HTML list:

```html
  <body>
    <h1>JSX List</h1>
    <div id="app"></div>
    <script type="text/babel">
      const allNames = ['McNulty', 'Jennings', 'Snyder', 'Meltzer', 'Bilas', 'Lichterman']
      ReactDOM.render(
        <ul>{allNames.map((name) => <li>{name}</li> )}</ul>,
        document.getElementById('app')
      )
    </script>
  </body>
```
{: title="src/dynamic/jsx-list.html"}

We have to use `map` rather than a loop because whatever code we run has to return something
that can be inserted into the DOM,
and `for` loops don't return anything.
(We could use a loop to build up a string through repeated concatenation,
but `map` is cleaner.)
And note: we must return exactly one node,
because this is one function call.
We will look in the exercises at why the curly braces immediately inside the `<ul>` element are necessary.

Note also that when we run this,
the browser console will warn us that each list element ought to have a unique `key` property,
because React wants each element of the page to be selectable.
We will add this later.

## Creating Components {#s:dynamic-components}

One of the most powerful features of React is that it lets us create new components
that look like custom HTML tags,
but are associated with functions that we write.
React requires the names of these components to start with a capital letter
to differentiate them from regular tags.
We can,
for example,
define a function `ListOfNames` to generate our list of names,
then put that element directly in `ReactDOM.Render`
just as we would put an `h1` or `p`:

```html
  <body>
    <h1>Create Component</h1>
    <div id="app"></div>
    <script type="text/babel">
      const allNames = ['McNulty', 'Jennings', 'Snyder', 'Meltzer', 'Bilas', 'Lichterman']

      const ListOfNames = () => {
        return (<ul>{allNames.map((name) => <li>{name}</li> )}</ul>)
      }

      ReactDOM.render(
        <ListOfNames />,
        document.getElementById('app')
      )
    </script>
  </body>
```
{: title="src/dynamic/create-components.html"}

What we really want to do,
though,
is pass parameters to these components:
after all,
JSX is turning them into functions,
and functions are far more useful when we can give them data.
In React,
all the attributes we put inside the component's tag
are passed to our function in a single `props` object:

```html
  <body>
    <h1>Pass Parameters</h1>
    <div id="app"></div>
    <script type="text/babel">
      const allNames = ['McNulty', 'Jennings', 'Snyder', 'Meltzer', 'Bilas', 'Lichterman']

      const ListElement = (props) => (<li id="{props.name}"><em>{props.name}</em></li>)

      ReactDOM.render(
        <ul>{allNames.map((name) => <ListElement name={name} /> )}</ul>,
        document.getElementById('app')
      )
    </script>
  </body>
```
{: title="src/dynamic/pass-parameters.html"}

If you look carefully,
you'll see that the `name` attribute passed to the use of `ListElement`
becomes the value of `prop.names` inside the function that implements `ListElement`.
This gives us exactly one logical place to do calculations, set style, etc.

## Developing with Parcel {#s:dynamic-parcel}

Putting all of the source for an application in one HTML file is a bad practice,
but we've already seen the race conditions that can arise when we load JavaScript in a page's header.
And what about `require` statements?
The browser will try to load the required files when those statements run,
but who is going to serve them?

The solution is use a [bundler](../gloss/#g:bundler) to combine everything into one big file,
and to run a [local server](../gloss/#g:local-server) to preview our application during development.
However,
this solution brings with it another problem:
which bundler to choose?
As with front-end framework,
there are many to choose from,
and new ones are being added almost weekly.
[Webpack][webpack] is probably the most widely used,
but it is rather complex,
so we will use [Parcel][parcel],
which is younger and therefore not yet bloated
(but give it time).

To install Parcel, run:

```sh
npm install parcel-bundler
```

Once it's in place,
we can tell it to run one of our test pages like this:

```sh
node_modules/.bin/parcel serve -p 4000 src/dynamic/pass-parameters.html
```
```text
Server running at http://localhost:4000 
+ Built in 128ms.
```

This works because when NPM installs a library in a project's `node_modules` directory,
it will sometimes put a runnable script associated with that library in `node_modules/.bin`
(note that it's `.bin` with a leading `.`, not `bin`).
When we ask Parcel to serve up an application, it:

- looks in the named file to find JavaScript,
- looks recursively at what that file loads,
- copies some files into a directory called `./dist` (which stands for "distribution"), and
- serves the application out of there.

Parcel also caches things in `./.cache` so that it doesn't need to do redundant work;
both directories are normally added to `.gitignore`.
To learn more about Parcel, see [Sebastian Eschweiler's quick tutorial][parcel-tutorial].

It's very common to put tasks like "run my application" into NPM's `package.json` file,
just as older programmers would put frequently-used commands into a project's Makefile.
Look for the section in `package.json` whose key is `"scripts"` and add this:

```json
  "scripts": {
    "dev": "parcel serve -p 4000",
    ...
  },
```

We can now use `npm run dev -- src/dynamic/pass-parameters.html`,
since everything after `--` is passed to the script being run.
This doesn't just save us typing;
it also gives other developers a record of how to use the project.
Unfortunately,
there is no standard way to add comments to a JSON file...

> **Whoops**
>
> Note:
> if we accidentally specify the name of a directory like `src/dynamic`
> instead of the name of an HTML file,
> Parcel prints an error on the console saying "no entries found".
> This happens because it is trying to read the actual directory structure
> as if it were a file.

## Multiple Files {#s:dynamic-multiple}

Now that we can bundle things up,
let's move our JSX into `app.js` and load that in the `head` of the page:

```html
<!DOCTYPE html>
<html>
  <head>
    <meta charset="utf-8">
    <title>Hello Separate</title>
    <script src="https://fb.me/react-15.0.1.js"></script>
    <script src="https://fb.me/react-dom-15.0.1.js"></script>
    <script src="https://unpkg.com/babel-standalone@6/babel.js"></script>
    <script src="app.js"></script>
  </head>
  <body>
    <h1>Hello Separate</h1>
    <div id="app"></div>
  </body>
</html>
```
{: title="src/dynamic/hello-separate/index.html"}

For now,
the JavaScript in `app.js` is:

```js
ReactDOM.render(
  <p>Rendered by React</p>,
  document.getElementById("app")
)
``
{: title="src/dynamic/hello-separate/app.js"}

When we load this page we get the `h1` title but *not* the paragraph.
When we look in the browser console,
we see the message:

```text
Error: _registerComponent(...): Target container is not a DOM element.
```

This is the same race condition that has bitten us before,
so to keep things simple,
we will load the script in the body of the page:

```js
<!DOCTYPE html>
<html>
  <head>
    <meta charset="utf-8">
    <title>Hello Bottom</title>
  </head>
  <body>
    <h1>Hello Bottom</h1>
    <div id="app"></div>
    <script src="./app.js"></script>
  </body>
</html>
```
{: title="src/dynamic/bottom/hello-bottom.html"}

More importantly,
we will rewrite `app.js` so that it loads the libraries it needs,
because there's no guarantee that libraries loaded in `head` will be available when `app.js` runs:

```js
const React = require('react')
const ReactDOM = require('react-dom')

ReactDOM.render(
  <p>Rendered by React</p>,
  document.getElementById('app')
)
```
{: title="src/dynamic/bottom/app.js"}

We don't have to shut down the server and restart it every time we make changes like this,
because Parcel watches for changes in files and relaunches itself as needed.
Each time it does so,
it looks at the libraries `app.js` loads and rebundles what it needs:
right now,
for example,
`dist/app.ef6b320b.js` is 19930 lines long.

A more modern option than loading in the bottom is to add the `async` attribute to the script in the head of the page,
which tells the browser not to do anything with the JavaScript until the page has finished building:

```html
<!DOCTYPE html>
<html>
  <head>
    <meta charset="utf-8">
    <title>Hello Parcel</title>
    <script src="./app.js" async></script>
  </head>
  <body>
    <div id="app"></div>
  </body>
</html>
```
{: title="src/dynamic/hello-parcel/index.html"}

## Exercises {#s:dynamic-exercises}

### Those Damn Curly Braces

Our list-building example includes this line of code:

```js
        <ul>{allNames.map((name) => <li>{name}</li> )}</ul>,
```

Why are the curly braces immediately inside the `<ul>` element necessary?
What happens if you take them out?

### Real Data

1. Create a file called `programmers.js` that defines
   a list of JSON objects called `programmers`
   with `firstName` and `lastName` fields for our programmers.
   (You can search the Internet to find their names.)
2. Load that file in your page like any other JavaScript file.
3. Delete the list `allNames` from the application
   and modify it to use data from the list `programmers` instead.

Loading constant data like this is a common practice during testing.

### Ordering

What happens if you change the order in which the JavaScript files
are loaded in your web page?
For example,
what happens if you load `app.js` *before* you load `ListElement.js`?

### Multiple Targets

What happens if your HTML page contains two `div` elements with `id="app"`?

### Creating a Component for Names

Create a new React component that renders a name,
and modify the example to use it instead of always displaying names in `<li>` elements.

### Striping

Suppose we want to render every second list element in italics.
(This would be a horrible design,
but once we start creating tables,
we might want to highlight alternate rows in different background colors
to make it easier to read.)
Modify the application so that
even-numbered list elements are `<li>{name}</li>`
and odd-numbered list elements are `<li><em>{name}</em></li>`.
(You may want to use the fact that a `map` callback can have two parameters
instead of one.)

{% include links.md %}<|MERGE_RESOLUTION|>--- conflicted
+++ resolved
@@ -49,11 +49,7 @@
 the balance shifted toward [client-side page generation](../gloss/#g:client-side-page-generation).
 In this model,
 the browser fetches data from one or more servers
-<<<<<<< HEAD
-and feeds that data to a JavaScript library that generate HTML in the browser for display.
-=======
 and feeds that data to a JavaScript library that generates HTML in the browser for display.
->>>>>>> ab2d878e
 This allows the [client](../gloss/#g:client) to decide how best to render data,
 which is increasingly important as phones and tablets take over
 from desktop and laptop computers.
