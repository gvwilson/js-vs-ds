---
permalink: "/en/intro/"
title: "Introduction"
questions:
- "Why is this course called 'versus'?"
- "What are the main topics of this course?"
- "Is this the right course for me?"
- "How do I set up my computer to do the exercises?"
keypoints:
- "Modern JavaScript is a good tool for building desktop and web-based applications."
- "This course is for people who know what loops and functions are, but have never used JavaScript or built web applications."
- "Node is a command-line interpreter for JavaScript, which can be used interactively or to run scripts in files."
- "NPM is the Node Package Manager, which can be used to find, install, and update libraries."
---

## Who You Are {#s:intro-personas}

Every lesson should aim to [meet the needs of specific learners][t3-process] [[Wils2018](../bib/#Wils2018)].
The three people described below define the intended audience for this one.

Bhadra
: received a BSc in microbiology five years ago,
  and has worked since then for a biotech firm with labs in four countries.
  She did a statistics class using R as an undergrad,
  then learned some more R and some Unix shell scripting
  in a [Software Carpentry][swc] workshop,
  but has no other training as a programmer.
  Bhadra's team is developing tools
  to detect structural similarities between proteins.
  They would like to build a browser interface to their tools
  so that people can test different algorithms on various data sets.
  This book will show Bhadra how to build, test, and deploy that interface.

Efraim
: did fieldwork for the Ministry of Natural Resources for thirty-one years.
  He learned Visual Basic so that he could write Excel macros,
  then mastered C in order to maintain the control software
  for some second-hand remote sensing equipment.
  Efraim recently retired,
  and is now an active member of several citizen science projects.
  This book will show him how to create a service
  to share those projects' data with the world,
  and how to build a web-based administrative interface for it.

Sumi
: is completing a PhD in 19th Century history.
  As part of her research,
  she is transcribing and cataloging the records of several dozen Japanese-American midwives.
  She has been creating and customizing WordPress sites for several years,
  and has picked up bits and pieces of JavaScript while doing so.
  Sumi is about to start looking for a job,
  and wants to create an interactive website to showcase her research.
  This book will fill in some of the gaps in her knowledge
  and show her how to take advantage of JavaScript's more modern features.

## Setting Up {#s:intro-setup}

The exercises at the end of each chapter include new information
that you will need later in the book,
and are therefore not optional.
You can do the first few online,
using a service like [RunKit][runkit],
which gives you an interactive JavaScript playground in your browser.
<<<<<<< HEAD
For larger things,
=======
For larger ones,
>>>>>>> b56efff1
and for chapters starting with the one on [creating dynamic web pages](../dynamic/),
you should [download and install][node-download] the latest Long-term Support (LTS) versions of Node and NPM.

[Node](../gloss/#g:node-js) an open source implementation of JavaScript
that includes a command-line interpreter like those for languages such as Python and R.
The command `node` on its own starts a [read-evaluate-print loop](../gloss/#g:repl)
that executes commands as they are typed in and displays their output.
The command `node filename.js` reads and runs the commands in `filename.js`;
we will see [later](../pages/) how to run JavaScript in a browser.

`npm` the Node [Package Manager](../gloss/#g:package-manager),
a command-line tool for finding, installing, and updating JavaScript libraries.
The command <code>npm install --global <em>library-name</em></code> (without a `.js` extension)
installs a library [globally](../gloss/#g:global-intallation) so that all projects can use it,
while <code>npm install --save <em>library-name</em></code> installs the library [locally](../gloss/#g:local-installation)
(i.e., in the current project folder).
Local installation is usually a better idea,
since it isolates projects from one another.

## Exercises {#s:intro-exercises}

### Setting Up

Install Node and NPM on your computer,
then run the commands `node --version` and `npm --version`
to see which versions you have.

{% include links.md %}<|MERGE_RESOLUTION|>--- conflicted
+++ resolved
@@ -61,11 +61,7 @@
 You can do the first few online,
 using a service like [RunKit][runkit],
 which gives you an interactive JavaScript playground in your browser.
-<<<<<<< HEAD
-For larger things,
-=======
 For larger ones,
->>>>>>> b56efff1
 and for chapters starting with the one on [creating dynamic web pages](../dynamic/),
 you should [download and install][node-download] the latest Long-term Support (LTS) versions of Node and NPM.
 
