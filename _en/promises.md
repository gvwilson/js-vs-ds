--- conflicted
+++ resolved
@@ -366,12 +366,7 @@
   .catch(error => console.error(error))
 ```
 {: title="src/promises/step-01.js"}
-<<<<<<< HEAD
-```
-$ node step-01.js .
-=======
-```text
->>>>>>> 0b643869
+```text
 glob [ './common-sense.txt',
   './jane-eyre.txt',
   './life-of-frederick-douglass.txt',
@@ -392,12 +387,7 @@
   .catch(error => console.error(error))
 ```
 {: title="src/promises/step-02.js"}
-<<<<<<< HEAD
-```
-$ node step-02.js .
-=======
-```text
->>>>>>> 0b643869
+```text
 glob + files.map/stat [ Promise { <pending> },
   Promise { <pending> },
   Promise { <pending> },
@@ -417,12 +407,7 @@
   .catch(error => console.error(error))
 ```
 {: title="src/promises/step-03.js"}
-<<<<<<< HEAD
-```
-$ node step-03.js
-=======
-```text
->>>>>>> 0b643869
+```text
 glob + Promise.all(files.map/stat) [ Stats {
     dev: 16777220,
     mode: 33188,
@@ -455,12 +440,7 @@
   .catch(error => console.error(error))
 ```
 {: title="src/promises/step-04.js"}
-<<<<<<< HEAD
-```
-$ node step-04.js .
-=======
-```text
->>>>>>> 0b643869
+```text
 glob + Promise.all(files.map/statPair) [ { filename: './common-sense.txt',
     stats:
      Stats {
@@ -486,12 +466,7 @@
   .catch(error => console.error(error))
 ```
 {: title="src/promises/step-05.js"}
-<<<<<<< HEAD
-```
-$ node step-05.js .
-=======
-```text
->>>>>>> 0b643869
+```text
 ...readFile [ 148134, 1070331, 248369, 1276201, 706124, 204492 ]
 ```
 
@@ -514,12 +489,7 @@
   .catch(error => console.error(error))
 ```
 {: title="src/promises/step-06.js"}
-<<<<<<< HEAD
-```
-$ node step-06.js .
-=======
-```text
->>>>>>> 0b643869
+```text
 lengths [ 2654, 21063, 4105, 22334, 13028, 3584 ]
 ```
 
