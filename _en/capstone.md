--- conflicted
+++ resolved
@@ -42,10 +42,7 @@
   getSurveyStats () {...return summary statistics...}
 
   getSurveyRange (minYear, maxYear) {...return slice of data...}
-<<<<<<< HEAD
-=======
 }
->>>>>>> 6998c6e2
 ```
 {: title="src/capstone/back/data-manager.js"}
 
@@ -139,15 +136,9 @@
 })
 ```
 {: title="src/capstone/back/server-0.js"}
-<<<<<<< HEAD
 
 We also write an error handling function:
 
-=======
-
-We also write an error handling function:
-
->>>>>>> 6998c6e2
 ```js
 // Nothing else worked.
 app.use((req, res, next) => {
@@ -546,11 +537,7 @@
 > js-vs-ds@0.1.0 dev /Users/stj/js-vs-ds
 > parcel serve -p 4000 "src/capstone/front/index.html"
 
-<<<<<<< HEAD
-Server running at http://localhost:4000 
-=======
 Server running at http://localhost:4000
->>>>>>> 6998c6e2
 ✨  Built in 20.15s.
 ```
 
@@ -592,19 +579,11 @@
 const app = express()
 app.use(cors())                       // added
 
-<<<<<<< HEAD
-app.get('/survey/stats', (req, res, next) => {...as before...}
-
-app.get('/survey/:start/:end', (req, res, next) => {...as before...}
-
-app.use((req, res, next) => {...as before...}
-=======
 app.get('/survey/stats', (req, res, next) => {...as before...})
 
 app.get('/survey/:start/:end', (req, res, next) => {...as before...})
 
 app.use((req, res, next) => {...as before...})
->>>>>>> 6998c6e2
 
 module.exports = (dbm) => {...as before...}
 ```
@@ -619,8 +598,6 @@
 ```
 
 and then re-launch our application:
-<<<<<<< HEAD
-=======
 
 <figure id="f:capstone-second-attempt">
   <figcaption>Second Attempt at Viewing Capstone Project</figcaption>
@@ -641,21 +618,8 @@
 used it to submit queries that are then handled by a server,
 which returns data that can be converted to content by our React components,
 and our capstone project is complete.
->>>>>>> 6998c6e2
 
 ## Exercises {#s:capstone-exercises}
-
-### Well, That Didn't Work
-
-In an early version of the server,
-we chained the `setHeader` call with the `status` and `send` calls like this:
-
-```js
-res.setHeader('Content-Type', 'application/json').status(200).send(data)
-```
-
-That looks like it ought to work, but it doesn't.
-Why not?
 
 ### Reporting Other Data
 
