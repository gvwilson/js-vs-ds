--- conflicted
+++ resolved
@@ -356,16 +356,14 @@
 (typically but not always in a single file).
 Modules are sometimes also called [libraries](#g:library).
 
-<<<<<<< HEAD
+**mutation**{:#g:mutation}:
+changing data in place,
+such as modifying an element of an array or adding a record to a database.
+
 **name collision**{:#g:name-collision}:
 the ambiguity that arises when two or more things in a program that have the same name
 are active at the same time.
 The [call stack](#g:call-stack) was invented in part to address this problem.
-=======
-**mutation**{:#g:mutation}:
-changing data in place,
-such as modifying an element of an array or adding a record to a database.
->>>>>>> f8d2a027
 
 **node**{:#g:node}:
 an in-memory representation of an element in an HTML page.
