--- conflicted
+++ resolved
@@ -1,25 +1,13 @@
-<<<<<<< HEAD
-# Customization : set STEM to the root slug for the project.
-STEM=jsvsds
-=======
 # Check that language is set.  Do NOT set 'LANG', as that would override the platform's LANG setting.
 ifndef lang
 $(error Must set 'lang' with 'lang=en' or similar.)
 endif
->>>>>>> 28af3907
 
 # Tools.
 JEKYLL=jekyll
 LATEX=pdflatex
 BIBTEX=bibtex
 PANDOC=pandoc
-<<<<<<< HEAD
-PANDOC_FLAGS=--to=latex --listings
-
-# Settings.
-CHAPTERS_MD=$(filter-out _chapters_en/bib.md,$(wildcard _chapters_en/*.md))
-CHAPTERS_TEX=$(patsubst _chapters_en/%.md,tex_en/inc/%.tex,${CHAPTERS_MD})
-=======
 PANDOC_FLAGS=--from=markdown --to=latex
 REPO=FIXME
 
@@ -36,7 +24,6 @@
 CHAPTERS_TEX=$(patsubst ${DIR_MD}/%.md,${DIR_TEX}/inc/%.tex,${CHAPTERS_MD})
 CHAPTERS_HTML=$(patsubst ${DIR_MD}/%.md,${DIR_WEB}/%.html,${ALL_MD})
 ALL_HTML=all-${lang}.html
->>>>>>> 28af3907
 
 # Controls
 .PHONY : commands serve site bib crossref clean
@@ -61,27 +48,11 @@
 	@bin/mergebook.py ${lang} _config.yml files/crossref.js ${DIR_WEB} > $@
 
 ## pdf        : build PDF version of book.
-<<<<<<< HEAD
-pdf : tex_en/${STEM}.pdf
-=======
 pdf : ${DIR_TEX}/book.pdf
->>>>>>> 28af3907
 
 ## tex        : generate LaTeX for book, but don't compile to PDF.
 tex : ${CHAPTERS_TEX}
 
-<<<<<<< HEAD
-tex_en/${STEM}.pdf : ${CHAPTERS_TEX} tex_en/${STEM}.tex tex_en/${STEM}.bib
-	@cd tex_en \
-	&& ${LATEX} ${STEM} \
-	&& ${BIBTEX} ${STEM} \
-	&& ${LATEX} ${STEM} \
-	&& ${LATEX} ${STEM} \
-	&& ${LATEX} ${STEM}
-
-tex_en/inc/%.tex : _chapters_en/%.md bin/texpre.py bin/texpost.py _includes/links.md
-	mkdir -p tex_en/inc && \
-=======
 ${DIR_TEX}/book.pdf : ${CHAPTERS_TEX} ${DIR_TEX}/book.bib
 	@cd ${DIR_TEX} \
 	&& ${LATEX} book \
@@ -92,23 +63,12 @@
 
 ${DIR_TEX}/inc/%.tex : ${DIR_MD}/%.md bin/texpre.py bin/texpost.py _includes/links.md
 	mkdir -p ${DIR_TEX}/inc && \
->>>>>>> 28af3907
 	cat $< \
 	| bin/texpre.py _config.yml \
 	| ${PANDOC} ${PANDOC_FLAGS} -o - \
 	| bin/texpost.py _includes/links.md \
 	> $@
 
-<<<<<<< HEAD
-tex_en/${STEM}.bib : files/${STEM}.bib
-	cp $< $@
-
-## bib        : rebuild Markdown bibliography from BibTeX source.
-bib : _chapters_en/bib.md
-
-_chapters_en/bib.md : files/${STEM}.bib bin/bib2md.py
-	bin/bib2md.py en < $< > $@
-=======
 ${DIR_TEX}/book.bib : ${BIB_SRC}
 	cp $< $@
 
@@ -117,17 +77,12 @@
 
 ${DIR_MD}/bib.md : ${BIB_SRC} bin/bib2md.py
 	bin/bib2md.py ${lang} < $< > $@
->>>>>>> 28af3907
 
 ## crossref   : rebuild cross-reference file.
 crossref : files/crossref.js
 
 files/crossref.js : bin/crossref.py _config.yml ${CHAPTERS_MD}
-<<<<<<< HEAD
-	bin/crossref.py _chapters_en < _config.yml > files/crossref.js
-=======
 	bin/crossref.py ${DIR_MD} < _config.yml > files/crossref.js
->>>>>>> 28af3907
 
 ## ----------------------------------------
 
@@ -194,11 +149,7 @@
 
 ## clean      : clean up junk files.
 clean :
-<<<<<<< HEAD
-	@rm -rf _site tex_en/${STEM}.bib tex_en/inc */*.aux */*.bbl */*.blg */*.log */*.out */*.toc
-=======
 	@rm -rf _site ${DIR_TEX}/book.bib ${CHAPTERS_TEX} */*.aux */*.bbl */*.blg */*.log */*.out */*.toc
->>>>>>> 28af3907
 	@find . -name .DS_Store -exec rm {} \;
 	@find . -name '*~' -exec rm {} \;
 
