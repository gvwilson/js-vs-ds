#!/usr/bin/env python

'''
Check the internal consistency of a project.
'''

import sys
import os
import glob
import re
import json
import yaml
from collections import Counter
from util import CHARACTERS, \
    CONFIG_FILE, \
    get_all_docs, \
    get_crossref, \
    get_doc, \
    get_funcs, \
    get_toc, \
    report


CHECK_PREFIX = 'check_'                 # prefix for all checking function names
FIGURE_DIR = 'figures'                  # where figure source is stored
LINK_FILE = '_includes/links.md'        # link definition file
NOT_ALL = {'check_all'}                 # functions to ignore when running all
PROSE_DIR_FMT = '_{}'                   # lesson or appendix directory (%language)
SOURCE_DIR = 'src'                      # source code inclusions


def main(language, verb):
    '''
    Find and call the function the caller wants.
    '''
    verb = CHECK_PREFIX + verb
    funcs = get_funcs(sys.modules['__main__'], CHECK_PREFIX)
    if verb not in funcs:
        _usage()
    funcs[verb](language)


def check_all(language):
    '''
    Check everything.
    '''
    funcs = get_funcs(sys.modules['__main__'], CHECK_PREFIX)
    for (name, func) in funcs.items():
        if name not in NOT_ALL:
            func(language)

    
def check_anchors(language):
    '''
    Check that anchors on H2's are properly formatted and include the chapter slug.
    '''
    header_pat = re.compile(r'^##\s+[^{]+{([^}]+)}\s*$')
    target_pat = re.compile(r'#s:([^-]+)')
    result = set()
    for (slug, filename, body, lines) in get_all_docs(CONFIG_FILE, language):
        for line in lines:
            anchor = header_pat.search(line)
            if not anchor:
                continue
            m = target_pat.search(anchor.group(1))
            if (not m) or (m.group(1) != slug):
                result.add('{}: "{}"'.format(slug, anchor.group(1)))
    report('Anchors', 'mismatched', result)


def check_chars(language):
    '''
    Find and report non-7-bit characters that aren't translated.
    '''
    allowed = set(CHARACTERS.keys())
    result = set()
    for (slug, filename, body, lines) in get_all_docs(CONFIG_FILE, language):
        for (i, line) in enumerate(lines):
            for (j, char) in enumerate(line):
                if (ord(char) > 127) and (char not in allowed):
                    result.add('{} {} {}: {}'.format(filename, i+1, j+1, char))
    report('Characters', 'non-ascii', result)


def check_cites(language):
    '''
    Check for unused and undefined citations.
    '''
    content = get_all_docs(CONFIG_FILE, language)
    used = _match_lines(content, r'\[([^\]]+)\]\(#BIB\)', flatten=',')
    defined = _match_lines(content, r'{:#b:([^}]+)}')
    report('Citations', 'unused', defined - used)
    report('Citations', 'undefined', used - defined)


def check_crossref(language):
    '''
    Check cross-references.
    '''
    content = get_all_docs(CONFIG_FILE, language)
    used = _match_lines(content, r'\[([^\]]+)\]\(#REF\)')
    crossref = get_crossref(language)
    defined = {x for x in crossref.keys() if x.startswith('s:')}
    report('Cross References', 'missing', used - defined)


def check_figref(language):
    '''
    Check figure references.
    '''
    content = get_all_docs(CONFIG_FILE, language)
    used = _match_lines(content, r'\[([^\]]+)\]\(#FIG\)')
    crossref = get_crossref(language)
    defined = {x for x in crossref.keys() if x.startswith('f:')}
    report('Figure References', 'missing', used - defined)
<<<<<<< HEAD
    report('Figure References', 'undefined', defined - used)
=======
    report('Figure References', 'unused', defined - used)
>>>>>>> 84415aa5


def check_figures(language):
    '''
    Check included figures.
    '''
    def _ignore(filename):
        return filename.startswith('.') or \
            filename.endswith('.odg') or \
            filename.endswith('.pdf') or \
            filename.endswith('.xml')

    def _redundant(filename, defined):
        return filename.endswith('.png') and \
            filename.replace('.png', '.svg') in defined

    content = get_all_docs(CONFIG_FILE, language)
    used = _match_lines(content, r'{%\s+include\s+figure.html[^%]+src=".+/figures/([^"]+)"')
    defined = {f for f in os.listdir(FIGURE_DIR) if not _ignore(f)}
    defined -= {f for f in defined if _redundant(f, defined)}
    report('Figures', 'unused', defined - used)
    report('Figures', 'missing', used - defined)


def check_gloss(language):
    '''
    Check for unused and undefined glossary entries.
    '''
    content = get_all_docs(CONFIG_FILE, language)
    used = _match_body(content, r'\[.+?\]\(#(g:.+?)\)')
    defined = _match_lines(content, r'\*\*.+?\*\*{:#(g:.+?)}')
    report('Glossary Entries', 'unused', defined - used)
    report('Glossary Entries', 'missing', used - defined)


def check_langs(language):
    '''
    Check that every fenced code block specifies a language.
    '''
    content = get_all_docs(CONFIG_FILE, language)
    result = set()
    for (slug, filename, body, lines) in content:
        in_block = False
        for (i, line) in enumerate(lines):
            if not line.startswith('```'):
                pass
            elif in_block:
                in_block = False
            else:
                in_block = True
                if line.strip() == '```':
                    result.add('{} {:4d}'.format(filename, i+1))
    report('Code Blocks', 'no language', result)


def check_links(language):
    '''
    Check that external links are defined and used.
    '''
    content = get_all_docs(CONFIG_FILE, language)
    used = _match_body(content, r'\[.+?\]\[(.+?)\]')
    with open(LINK_FILE, 'r') as reader:
        body = reader.read()
    matches = re.findall(r'^\[(.+?)\]', body, flags=re.DOTALL + re.MULTILINE)
    links = Counter(matches)
    duplicate = {key for key in links if links[key] > 1}
    defined = set(links.keys())
    report('External Links', 'unused', defined - used)
    report('External Links', 'undefined', used - defined)
    report('External Links', 'duplicated', duplicate)


def check_src(language):
    '''
    Check external source files referenced in title attributes of code blocks.
    '''
    prefix_len = len(SOURCE_DIR + '/')

    def _unprefix(filename):
        return filename[prefix_len:]

    content = get_all_docs(CONFIG_FILE, language, remove_code_blocks=False)
    referenced = _match_body(content, r'{:\s+title="([^"]+)\s*"}')
    actual = {_unprefix(filename)
              for filename in glob.iglob('{}/**/*.*'.format(SOURCE_DIR), recursive=True)
              if not _ignore_file(filename)}
    report('Source Files', 'unused', actual - referenced)
    report('Source Files', 'missing', referenced - actual)


def check_toc(language):
    '''
    Check that filenames in configuration match actual files.
    '''
    toc = get_toc(CONFIG_FILE)
    defined = {slug for section in toc for slug in toc[section]}
    defined.add('index')
    actual = {filename.replace('.md', '')
              for filename in os.listdir(PROSE_DIR_FMT.format(language))
              if not _ignore_file(filename)}
    report('Table of Contents', 'unused', actual - defined)
    report('Table of Contents', 'missing', defined - actual)


#-------------------------------------------------------------------------------

    
def _ignore_file(x):
    return (x == '.gitkeep') or \
        x.endswith('~') or \
        ('__pycache__' in x)


def _match_body(content, pattern, flatten=None):
    '''
    Find all matches in all bodies, splitting and flattening if asked to do so.
    '''
    pat = re.compile(pattern, re.DOTALL)
    result = set()
    for (slug, filename, body, lines) in content:
        result |= set(pat.findall(body))
    if flatten is not None:
        result = _match_flatten(result, flatten)
    return result


def _match_lines(content, pattern, flatten=None):
    '''
    Find all matches in all lines, splitting and flattening if asked to do so.
    '''
    pat = re.compile(pattern)
    result = set()
    for (slug, filename, body, lines) in content:
        for line in lines:
            result |= set(pat.findall(line))
    if flatten is not None:
        result = _match_flatten(result, flatten)
    return result


def _match_flatten(matches, splitter):
    '''
    Flatten a list of multiple matches.
    '''
    return {individual for group in matches for individual in group.split(splitter)}


def _usage(status=1):
    print('usage: check.py language verb')
    funcs = _get_funcs(CHECK_PREFIX)
    for (name, func) in funcs.items():
        print('{:10s}: {}'.format(name.replace(CHECK_PREFIX, ''), func.__doc__.strip()))
    sys.exit(status)


if __name__ == '__main__':
    if len(sys.argv) != 3:
        _usage()
    main(sys.argv[1], sys.argv[2])<|MERGE_RESOLUTION|>--- conflicted
+++ resolved
@@ -113,11 +113,7 @@
     crossref = get_crossref(language)
     defined = {x for x in crossref.keys() if x.startswith('f:')}
     report('Figure References', 'missing', used - defined)
-<<<<<<< HEAD
-    report('Figure References', 'undefined', defined - used)
-=======
     report('Figure References', 'unused', defined - used)
->>>>>>> 84415aa5
 
 
 def check_figures(language):
