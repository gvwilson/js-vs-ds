@book{Auro2018,
  author = {Valerie Aurora and Mary Gardiner},
  title = {How to Respond to Code of Conduct Reports},
  publisher = {Frame Shift Consulting},
  year = {2018},
  link = {https://frameshiftconsulting.com/code-of-conduct-book/},
  note = {A practical step-by-step guide to handling code of conduct issues.}
}

@book{Davi2018,
  author = {Ashley Davis},
  title = {Data Wrangling with JavaScript},
  publisher = {Manning},
  year = {2018},
  isbn = {978-1617294846},
  link = {https://www.manning.com/books/data-wrangling-with-javascript},
  note = {A step-by-step guide to managing data with JavaScript.}
}

@book{Foge2005,
  author = {Karl Fogel},
  title = {Producing Open Source Software: How to Run a Successful Free Software Project},
  year = {2005},
  publisher = {O'Reilly Media},
  isbn = {0596007590},
  link = {http://producingoss.com/},
  note = {The definite guide to managing open source software development projects.}
}

@article{Free1972,
  author = {Jo Freeman},
  title = {The Tyranny of Structurelessness},
  journal = {The Second Wave},
  volume = {2},
  number = {1},
  year = {1972},
  local = {freeman-1972-tyranny-structurelessness.pdf},
  link = {https://www.jofreeman.com/joreen/tyranny.htm},
  note = {Points out that every organization has a power structure: the only question is whether it's accountable or not.}
}

@book{Have2018,
  author = {Martijn Haverbeke},
  title = {Eloquent Javascript},
  edition = {3rd},
  publisher = {No Starch Press},
  year = {2018},
  isbn = {978-1593279509},
  link = {https://eloquentjavascript.net/},
  note = {A widely-used programmer-oriented guide to modern JavaScript.}
}

@book{Lind2008,
  author = {Van Lindberg},
  title = {Intellectual Property and Open Source: A Practical Guide to Protecting Code},
  publisher = {O'Reilly Media},
  isbn = {978-0596517960},
  year = {2008},
  note = {A thorough dive into intellectual property issues related to open source software}
}

@book{Meek2017,
  author = {Elijah Meeks},
  title = {D3.js in Action},
  edition = {2nd},
  publisher = {Manning},
  year = {2017},
  isbn = {978-1617294488},
  link = {https://www.manning.com/books/d3js-in-action-second-edition},
  note = {A comprehensive guide to the D3 visualization framework.}
}

<<<<<<< HEAD
@article{Mori2012,
  author = {Andrew Morin and Jennifer Urban AND Piotr Sliz},
  journal = {{PLoS} Computational Biology},
  publisher = {Public Library of Science ({PLoS})},
  title = {A Quick Guide to Software Licensing for the Scientist-Programmer},
  year = {2012},
  month = {Jul},
  volume = {8},
  number = {7},
  link = {https://doi.org/10.1371/journal.pcbi.1002598},
  doi = {10.1371/journal.pcbi.1002598},
  note = {A short introduction to software licensing for non-specialists.}
}

@book{Wils2018},
=======
@book{Wils2018,
>>>>>>> 31be480f
  author = {Greg Wilson},
  title = {Teaching Tech Together},
  publisher = {Lulu.com},
  year = {2018},
  isbn = {978-0988113701},
  link = {http://teachtogether.tech},
  note = {How to create and deliver lessons that work and build a teaching community around them.}
}<|MERGE_RESOLUTION|>--- conflicted
+++ resolved
@@ -70,7 +70,6 @@
   note = {A comprehensive guide to the D3 visualization framework.}
 }
 
-<<<<<<< HEAD
 @article{Mori2012,
   author = {Andrew Morin and Jennifer Urban AND Piotr Sliz},
   journal = {{PLoS} Computational Biology},
@@ -85,10 +84,7 @@
   note = {A short introduction to software licensing for non-specialists.}
 }
 
-@book{Wils2018},
-=======
 @book{Wils2018,
->>>>>>> 31be480f
   author = {Greg Wilson},
   title = {Teaching Tech Together},
   publisher = {Lulu.com},
