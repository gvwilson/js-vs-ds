--- conflicted
+++ resolved
@@ -20,11 +20,8 @@
           <h1>{% if page.root %}{{site.title}}{% else %}{{page.title}}{% endif %}</h1>
           {% include listblock.html title=translations.questions items=page.questions %}
           {{content}}
-<<<<<<< HEAD
           {% include listblock.html title=translations.keypoints items=page.keypoints %}
-=======
           {{site.marker.end}}
->>>>>>> f7d1def3
         </div>
       </div>
     </div>
