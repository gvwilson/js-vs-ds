# Display.
title: "JavaScript versus Data Science"
subtitle: "A Brief Guide for Those Who Regret That This Has Become Necessary"
author: "Greg Wilson"
copyrightyear: "2018"
<<<<<<< HEAD
repo: https://github.com/gvwilson/js-vs-ds/
email: gvwilson@third-bit.com

# Theme color.
background: "#f0e0f0"
=======
repo: https://github.com/gvwilson/youbou/
email: fixme@fixme.org
isbn: "000-0-0000000-0"
website: FIXME

# Theme color.
background: "#f0f0e0"
>>>>>>> 3a2011eb

# Code highlighting.
highlighter: rouge

# Things to ignore
exclude:
- BUILD.md
- CITATION.md
- CONDUCT.md
- LICENSE.md
- Makefile
- README.md
- bin
- requirements.txt
- tex_um/inc

# Collections: one for lessons and one for extras for each language suffix.
collections:
  chapters_um:
    output: true

# Set the language for various collections.
defaults:
  - scope:
      path: ""
      type: chapters_um
    values:
      language: "um"

# Order for Table of Contents.
toc:
  lessons:
  - /intro/
<<<<<<< HEAD
  - /core/
  - /callbacks/
  - /htmlcss/
  - /display/
  - /oop/
  - /interactive/
  - /server/
  - /testing/
  - /database/
  - /viz/
  - /capstone/
=======
  - /conclusion/
>>>>>>> 3a2011eb
  extras:
  - /license/
  - /conduct/
  - /citation/
  - /bib/
  - /gloss/
<<<<<<< HEAD
  - /reference/
  - /legacy/
=======

# Translations by language.
translations:
  um:
    generated: "Lastum generatum"
    objectives: "Sodales ut etiam sit amet nisl purus in..."
>>>>>>> 3a2011eb
<|MERGE_RESOLUTION|>--- conflicted
+++ resolved
@@ -3,24 +3,18 @@
 subtitle: "A Brief Guide for Those Who Regret That This Has Become Necessary"
 author: "Greg Wilson"
 copyrightyear: "2018"
-<<<<<<< HEAD
 repo: https://github.com/gvwilson/js-vs-ds/
+website: "https://gvwilson.github.io/js-vs-ds/"
 email: gvwilson@third-bit.com
+isbn: "000-0-0000000-0"
 
 # Theme color.
 background: "#f0e0f0"
-=======
-repo: https://github.com/gvwilson/youbou/
-email: fixme@fixme.org
-isbn: "000-0-0000000-0"
-website: FIXME
 
-# Theme color.
-background: "#f0f0e0"
->>>>>>> 3a2011eb
-
-# Code highlighting.
+# Jekyll settings.
 highlighter: rouge
+plugins:
+  - "jekyll-redirect-from"
 
 # Things to ignore
 exclude:
@@ -32,26 +26,25 @@
 - README.md
 - bin
 - requirements.txt
-- tex_um/inc
+- tex_en
 
 # Collections: one for lessons and one for extras for each language suffix.
 collections:
-  chapters_um:
+  chapters_en:
     output: true
 
 # Set the language for various collections.
 defaults:
   - scope:
       path: ""
-      type: chapters_um
+      type: chapters_en
     values:
-      language: "um"
+      language: "en"
 
 # Order for Table of Contents.
 toc:
   lessons:
   - /intro/
-<<<<<<< HEAD
   - /core/
   - /callbacks/
   - /htmlcss/
@@ -63,23 +56,17 @@
   - /database/
   - /viz/
   - /capstone/
-=======
-  - /conclusion/
->>>>>>> 3a2011eb
   extras:
   - /license/
   - /conduct/
   - /citation/
   - /bib/
   - /gloss/
-<<<<<<< HEAD
-  - /reference/
   - /legacy/
-=======
 
 # Translations by language.
 translations:
-  um:
-    generated: "Lastum generatum"
-    objectives: "Sodales ut etiam sit amet nisl purus in..."
->>>>>>> 3a2011eb
+  en:
+    generated: "Last generated"
+    questions: "Questions"
+    keypoints: "Key Points"