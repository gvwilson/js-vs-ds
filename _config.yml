--- conflicted
+++ resolved
@@ -1,31 +1,17 @@
 # Display.
-<<<<<<< HEAD
 title: "JavaScript versus Data Science"
 subtitle: "A Brief Guide for Those Who Regret That This Has Become Necessary"
 author: "Greg Wilson"
 copyrightyear: "2018"
 repo: https://github.com/gvwilson/js-vs-ds/
+email: gvwilson@third-bit.com
 website: "https://gvwilson.github.io/js-vs-ds/"
-email: gvwilson@third-bit.com
 isbn: "000-0-0000000-0"
-
-# Theme color.
-background: "#f0e0f0"
-=======
-title: "Youbou"
-subtitle: "A template for building lessons with Jekyll and LaTeX"
-author: "Greg Wilson"
-copyrightyear: "2018"
-repo: "https://github.com/gvwilson/youbou/"
-email: "gvwilson@third-bit.com"
-isbn: "000-0-0000000-0-0"
-website: "http://gvwilson.github.io/youbou/"
 purchase: "FIXME"
 paypal: "FIXME"
 
 # Theme color.
-background: "#f0e0e0"
->>>>>>> 28af3907
+background: "#f0e0f0"
 
 # Jekyll settings.
 highlighter: rouge
@@ -42,17 +28,13 @@
 - README.md
 - bin
 - requirements.txt
-<<<<<<< HEAD
-- tex_en
-=======
-- tex_um
+- tex_*
 
 # Markers in generated files.
 marker:
   start: "<!-- main start -->"
   end: "<!-- main end -->"
   crossref: "let CROSSREF="
->>>>>>> 28af3907
 
 # Collections: one for lessons and one for extras for each language suffix.
 collections:
@@ -71,7 +53,6 @@
 toc:
   lessons:
   - /intro/
-<<<<<<< HEAD
   - /core/
   - /callbacks/
   - /htmlcss/
@@ -83,9 +64,6 @@
   - /database/
   - /viz/
   - /capstone/
-=======
-  - /finale/
->>>>>>> 28af3907
   extras:
   - /license/
   - /conduct/
@@ -96,15 +74,7 @@
 
 # Translations by language.
 translations:
-<<<<<<< HEAD
   en:
     generated: "Last generated"
     questions: "Questions"
-    keypoints: "Key Points"
-=======
-  um:
-    donate: "Cursus risus at ultrices, mi tempus imperdiet nulla malesuada pellentesque <a href='^1'>$10</a> (amet tellus cras). Dis parturient montes nascetur ridiculus mus mauris."
-    generated: "Lastum generatum"
-    lulu: "Purchasum ad Lulu."
-    objectives: "Sodales ut etiam sit amet nisl purus in..."
->>>>>>> 28af3907
+    keypoints: "Key Points"