--- conflicted
+++ resolved
@@ -158,10 +158,7 @@
 }
 
 .slide {
-<<<<<<< HEAD
     font-style: normal;
-=======
->>>>>>> 78b534b8
     padding-top: 1em;
     background-color: initial;
     border-style: dashed;
@@ -171,4 +168,8 @@
 }
 
 /* Fix Pygments displaying back quotes as errors by marking back quotes as Operator. */
-.highlight .err { color: #ce5c00; font-weight: bold; border: none; }+.highlight .err {
+    color: #ce5c00;
+    font-weight: bold;
+    border: none;
+}