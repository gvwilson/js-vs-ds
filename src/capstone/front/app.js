--- conflicted
+++ resolved
@@ -18,46 +18,46 @@
     }
   }
 
-<<<<<<< HEAD
-  componentDidMount = await () => {
-=======
-  componentDidMount() {
->>>>>>> 72590a85
-    const url = `${this.baseUrl}/survey/stats`
-    var response = await fetch(url)
-    this.setState({
-      summary: response.json()
-    })
-  }
 
-  onStart(start) {
-    this.setState({
-      start: start
-    })
-  }
+    componentDidMount() {
+      const url = `${this.baseUrl}/survey/stats`
+      fetch(url).then((response) => {
+        return response.json()
+      }).then((summary) => {
+        this.setState({
+          summary: summary
+        })
+      })
+    }
 
-  onEnd(end) {
-    this.setState({
-      end: end
-    })
-  }
+    onStart(start) {
+      this.setState({
+        start: start
+      })
+    }
 
-  onNewRange() {
-    const params = {
-      method: 'GET',
-      headers: {
-        'Accept': 'application/json',
-        'Content-Type': 'application/json'
+    onEnd(end) {
+      this.setState({
+        end: end
+      })
+    }
+
+    onNewRange() {
+      const params = {
+        method: 'GET',
+        headers: {
+          'Accept': 'application/json',
+          'Content-Type': 'application/json'
+        }
       }
-    }
-    const url = `${this.baseUrl}/survey/${this.state.start}/${this.state.end}`
-    fetch(url, params).then((response) => {
-      return response.json()
-    }).then((data) => {
-      this.setState({
-        data: data
+      const url = `${this.baseUrl}/survey/${this.state.start}/${this.state.end}`
+      fetch(url, params).then((response) => {
+        return response.json()
+      }).then((data) => {
+        this.setState({
+          data: data
+        })
       })
-    })
   }
 
   render() {
