--- conflicted
+++ resolved
@@ -1,11 +1,7 @@
 const path = require('path')
 const assert = require('assert')
 const request = require('supertest')
-<<<<<<< HEAD
-const Database = require('./data-manager')
-=======
 const DataManager = require('./data-manager')
->>>>>>> 6998c6e2
 const make_server = require('./server-0')
 
 TEST_DATA_PATH = path.resolve(__dirname, 'test-data.csv')
@@ -18,11 +14,7 @@
       maxYear: 2000,
       count: 10
     }
-<<<<<<< HEAD
-    const db = new Database(TEST_DATA_PATH)
-=======
     const db = new DataManager(TEST_DATA_PATH)
->>>>>>> 6998c6e2
     const server = make_server(db)
     request(server)
       .get('/survey/stats')
