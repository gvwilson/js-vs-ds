const sqlite3 = require('sqlite3')
const fs = require('fs')

<<<<<<< HEAD
const Q_GET_SURVEY_STATS = `
=======
const Q_SURVEY_GET_STATS = `
>>>>>>> 72590a85
select
  min(year) as year_low,
  max(year) as year_high,
  count(*) as record_count
from
  surveys
`

<<<<<<< HEAD
const Q_GET_SURVEY_DATA = `
=======
const Q_SURVEY_GET_DATA = `
>>>>>>> 72590a85
select
  surveys.year as year,
  min(surveys.hindfoot_length) as hindfoot_min,
  avg(surveys.hindfoot_length) as hindfoot_avg,
  max(surveys.hindfoot_length) as hindfoot_max,
  min(surveys.weight) as weight_min,
  avg(surveys.weight) as weight_avg,
  max(surveys.weight) as weight_max
from
  surveys
where
  (surveys.year >= ?) and (surveys.year <= ?)
group by
  year
`

class Database {

  constructor (mode, arg) {
    switch (mode) {

    case 'direct' :
      this._inMemory(arg)
      break

    case 'memory' :
      const setup = fs.readFileSync(arg, 'utf-8')
      this._inMemory(setup)
      break

    case 'file' :
      this._inFile(arg)
      break

    default :
      fail(`Unknown mode "${mode}"`)
      break
    }
  }

  getSurveyStats (args, callback) {
<<<<<<< HEAD
    this.db.all(Q_GET_SURVEY_STATS, [], (err, rows) => {
=======
    this.db.all(Q_SURVEY_GET_STATS, [], (err, rows) => {
>>>>>>> 72590a85
      if (err) fail(err)
      callback(rows, undefined)
    })
  }

  getSurveyData (args, callback) {
<<<<<<< HEAD
    this.db.all(Q_GET_SURVEY_DATA, args, (err, rows) => {
=======
    this.db.all(Q_SURVEY_GET_DATA, args, (err, rows) => {
>>>>>>> 72590a85
      if (err) fail(err)
      callback(rows, undefined)
    })
  }

  _inMemory (script) {
    this.db = new sqlite3.Database(':memory:', sqlite3.OPEN_READWRITE, (err) => {
      if (err) fail(`In-memory database open error "${err}"`)
    })
    this.db.exec(script, (err) => {
      if (err) fail(`Unable to initialize in-memory database from "${script}"`)
    })
  }

  _inFile (path) {
    this.db = new sqlite3.Database(path, sqlite3.OPEN_READWRITE, (err) => {
      if (err) fail(`Database open error "${err}" for "${path}"`)
    })
  }
}

const fail = (msg) => {
  console.log(msg)
  process.exit(1)
}

module.exports = Database<|MERGE_RESOLUTION|>--- conflicted
+++ resolved
@@ -1,11 +1,7 @@
 const sqlite3 = require('sqlite3')
 const fs = require('fs')
 
-<<<<<<< HEAD
-const Q_GET_SURVEY_STATS = `
-=======
 const Q_SURVEY_GET_STATS = `
->>>>>>> 72590a85
 select
   min(year) as year_low,
   max(year) as year_high,
@@ -14,11 +10,7 @@
   surveys
 `
 
-<<<<<<< HEAD
-const Q_GET_SURVEY_DATA = `
-=======
 const Q_SURVEY_GET_DATA = `
->>>>>>> 72590a85
 select
   surveys.year as year,
   min(surveys.hindfoot_length) as hindfoot_min,
@@ -60,22 +52,14 @@
   }
 
   getSurveyStats (args, callback) {
-<<<<<<< HEAD
-    this.db.all(Q_GET_SURVEY_STATS, [], (err, rows) => {
-=======
     this.db.all(Q_SURVEY_GET_STATS, [], (err, rows) => {
->>>>>>> 72590a85
       if (err) fail(err)
       callback(rows, undefined)
     })
   }
 
   getSurveyData (args, callback) {
-<<<<<<< HEAD
-    this.db.all(Q_GET_SURVEY_DATA, args, (err, rows) => {
-=======
     this.db.all(Q_SURVEY_GET_DATA, args, (err, rows) => {
->>>>>>> 72590a85
       if (err) fail(err)
       callback(rows, undefined)
     })
