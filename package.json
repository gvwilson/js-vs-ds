{
  "name": "js-vs-ds",
  "version": "0.1.0",
  "description": "JavaScript versus Research Computing",
  "keywords": [
    "lesson",
    "JavaScript",
    "data science"
  ],
  "main": "index.js",
  "author": "Greg Wilson",
  "license": "SEE LICENSE IN LICENSE.md",
  "homepage": "http://gvwilson.github.io/js-vs-ds/",
  "scripts": {
    "demo": "./bin/run-server.sh",
    "lint": "eslint bin/*.js src/**/*.js",
    "build": "NODE_ENV=production webpack",
    "dev": "NODE_ENV=development webpack-dev-server",
    "standard": "standard",
    "start": "react-scripts start",
    "test": "mocha",
    "words": "bin/wc.js *.md *.md *.md"
  },
  "repository": {
    "type": "git",
    "url": "git+https://github.com/gvwilson/js-vs-ds.git"
  },
  "bugs": {
    "url": "https://github.com/gvwilson/js-vs-ds/issues"
  },
  "standard": {
    "ignore": [
      "css/**"
    ]
  },
  "dependencies": {
<<<<<<< HEAD
    "fs-extra": "^7.0.0",
    "glob": "^7.1.2",
    "glob-promise": "^3.4.0"
=======
    "webpack": "^4.16.5",
    "webpack-cli": "^3.1.0"
>>>>>>> 2aa5d58b
  }
}<|MERGE_RESOLUTION|>--- conflicted
+++ resolved
@@ -34,13 +34,10 @@
     ]
   },
   "dependencies": {
-<<<<<<< HEAD
     "fs-extra": "^7.0.0",
     "glob": "^7.1.2",
-    "glob-promise": "^3.4.0"
-=======
+    "glob-promise": "^3.4.0",
     "webpack": "^4.16.5",
     "webpack-cli": "^3.1.0"
->>>>>>> 2aa5d58b
   }
 }