{
  "name": "js-vs-ds",
  "version": "0.1.0",
  "description": "JavaScript versus Research Computing",
  "keywords": [
    "lesson",
    "JavaScript",
    "data science"
  ],
  "main": "index.js",
  "author": "Greg Wilson",
  "license": "SEE LICENSE IN LICENSE.md",
  "homepage": "http://gvwilson.github.io/js-vs-ds/",
  "scripts": {
    "dev": "parcel serve -p 4000",
    "lint": "eslint bin/*.js src/**/*.js",
    "standard": "standard",
    "test": "mocha",
    "words": "bin/wc.js *.md *.md *.md"
  },
  "repository": {
    "type": "git",
    "url": "git+https://github.com/gvwilson/js-vs-ds.git"
  },
  "bugs": {
    "url": "https://github.com/gvwilson/js-vs-ds/issues"
  },
  "standard": {
    "ignore": [
      "css/**"
    ]
  },
  "dependencies": {
<<<<<<< HEAD
    "babel-plugin-transform-class-properties": "^6.24.1",
    "babel-preset-react": "^6.24.1",
=======
    "body-parser": "^1.18.3",
>>>>>>> 42c81727
    "cors": "^2.8.4",
    "express": "^4.16.3",
    "express-winston": "^3.0.0",
    "fs-extra": "^7.0.0",
    "glob": "^7.1.2",
    "glob-promise": "^3.4.0",
    "http-server": "^0.11.1",
    "mocha": "^5.2.0",
    "parcel-bundler": "^1.9.7",
    "react": "^16.4.2",
    "react-dom": "^16.4.2",
    "react-vega": "^4.0.2",
    "react-vega-lite": "^2.0.2",
    "sqlite3": "^4.0.2",
    "supertest": "^3.1.0",
    "vega": "^4.2.0",
    "vega-embed": "^3.18.2",
    "vega-lib": "^4.2.0",
    "vega-lite": "^3.0.0-rc3",
    "winston": "^3.0.0"
  }
}<|MERGE_RESOLUTION|>--- conflicted
+++ resolved
@@ -31,12 +31,9 @@
     ]
   },
   "dependencies": {
-<<<<<<< HEAD
     "babel-plugin-transform-class-properties": "^6.24.1",
     "babel-preset-react": "^6.24.1",
-=======
     "body-parser": "^1.18.3",
->>>>>>> 42c81727
     "cors": "^2.8.4",
     "express": "^4.16.3",
     "express-winston": "^3.0.0",
