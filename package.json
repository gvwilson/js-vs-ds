{
  "name": "js-vs-ds",
  "version": "0.1.0",
  "description": "JavaScript versus Research Computing",
  "keywords": [
    "lesson",
    "JavaScript",
    "data science"
  ],
  "main": "index.js",
  "author": "Greg Wilson",
  "license": "SEE LICENSE IN LICENSE.md",
  "homepage": "http://gvwilson.github.io/js-vs-ds/",
  "scripts": {
    "dev": "parcel serve -p 4000",
    "lint": "eslint bin/*.js src/**/*.js",
    "standard": "standard",
    "test": "mocha",
    "words": "bin/wc.js *.md *.md *.md"
  },
  "repository": {
    "type": "git",
    "url": "git+https://github.com/gvwilson/js-vs-ds.git"
  },
  "bugs": {
    "url": "https://github.com/gvwilson/js-vs-ds/issues"
  },
  "standard": {
    "ignore": [
      "css/**"
    ]
  },
  "dependencies": {
    "http-server": "^0.11.1",
<<<<<<< HEAD
    "react": "^16.4.2",
    "react-dom": "^16.4.2",
    "react-vega": "^4.0.2",
    "react-vega-lite": "^2.0.2",
    "vega": "^4.2.0",
    "vega-embed": "^3.18.2",
    "vega-lib": "^4.2.0",
    "vega-lite": "^3.0.0-rc3",
=======
    "parcel-bundler": "^1.9.7",
    "react": "^16.4.2",
    "react-dom": "^16.4.2",
>>>>>>> 08b1d92d
    "webpack": "^4.16.5",
    "webpack-cli": "^3.1.0"
  }
}<|MERGE_RESOLUTION|>--- conflicted
+++ resolved
@@ -32,7 +32,7 @@
   },
   "dependencies": {
     "http-server": "^0.11.1",
-<<<<<<< HEAD
+    "parcel-bundler": "^1.9.7",
     "react": "^16.4.2",
     "react-dom": "^16.4.2",
     "react-vega": "^4.0.2",
@@ -40,13 +40,6 @@
     "vega": "^4.2.0",
     "vega-embed": "^3.18.2",
     "vega-lib": "^4.2.0",
-    "vega-lite": "^3.0.0-rc3",
-=======
-    "parcel-bundler": "^1.9.7",
-    "react": "^16.4.2",
-    "react-dom": "^16.4.2",
->>>>>>> 08b1d92d
-    "webpack": "^4.16.5",
-    "webpack-cli": "^3.1.0"
+    "vega-lite": "^3.0.0-rc3"
   }
 }