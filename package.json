{
  "name": "js-vs-ds",
  "version": "0.1.0",
  "description": "JavaScript versus Research Computing",
  "keywords": [
    "lesson",
    "JavaScript",
    "data science"
  ],
  "main": "index.js",
  "author": "Greg Wilson",
  "license": "SEE LICENSE IN LICENSE.md",
  "homepage": "http://gvwilson.github.io/js-vs-ds/",
  "scripts": {
    "demo": "./bin/run-server.sh",
    "lint": "eslint bin/*.js src/**/*.js",
    "build": "NODE_ENV=production webpack",
    "dev": "NODE_ENV=development webpack-dev-server",
    "standard": "standard",
    "start": "react-scripts start",
    "test": "mocha",
    "words": "bin/wc.js *.md *.md *.md"
  },
  "repository": {
    "type": "git",
    "url": "git+https://github.com/gvwilson/js-vs-ds.git"
  },
  "bugs": {
    "url": "https://github.com/gvwilson/js-vs-ds/issues"
  },
  "standard": {
    "ignore": [
      "css/**"
    ]
  },
  "dependencies": {
<<<<<<< HEAD
    "http-server": "^0.11.1",
    "react": "^16.4.2",
    "react-dom": "^16.4.2",
    "react-vega": "^4.0.2",
    "react-vega-lite": "^2.0.2",
    "vega": "^4.2.0",
    "vega-embed": "^3.18.2",
    "vega-lib": "^4.2.0",
    "vega-lite": "^3.0.0-rc3"
=======
    "webpack": "^4.16.5",
    "webpack-cli": "^3.1.0"
>>>>>>> 2aa5d58b
  }
}<|MERGE_RESOLUTION|>--- conflicted
+++ resolved
@@ -34,7 +34,6 @@
     ]
   },
   "dependencies": {
-<<<<<<< HEAD
     "http-server": "^0.11.1",
     "react": "^16.4.2",
     "react-dom": "^16.4.2",
@@ -43,10 +42,8 @@
     "vega": "^4.2.0",
     "vega-embed": "^3.18.2",
     "vega-lib": "^4.2.0",
-    "vega-lite": "^3.0.0-rc3"
-=======
+    "vega-lite": "^3.0.0-rc3",
     "webpack": "^4.16.5",
     "webpack-cli": "^3.1.0"
->>>>>>> 2aa5d58b
   }
 }